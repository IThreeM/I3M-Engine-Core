name: Release Editor for PC

on:
  push:
    branches:
      - main
<<<<<<< HEAD

jobs:
  version_check_and_tag:
    runs-on: ubuntu-latest
    steps:
      - name: Checkout code
        uses: actions/checkout@v4

      - name: Set up Rust
        uses: actions-rs/toolchain@v1
        with:
          toolchain: stable

      - name: Get current version
        id: get_version
        run: echo "version=$(cargo metadata --format-version 1 | jq -r '.packages[] | select(.name == \"I3M-Engine-Core\").version')" >> $GITHUB_ENV

      - name: Get latest tag
        id: get_latest_tag
        run: echo "latest_tag=$(git describe --tags --abbrev=0 || echo 'v0.0.0')" >> $GITHUB_ENV

      - name: Compare versions and tag
        run: |
          if [ "$(printf '%s\n' "$version" "$latest_tag" | sort -V | head -n1)" != "$version" ]; then
            git config user.name "GitHub Actions"
            git config user.email "actions@github.com"
            git tag "v$version"
            git push origin "v$version"
          fi
        env:
          version: ${{ env.version }}
          latest_tag: ${{ env.latest_tag }}
=======
>>>>>>> 0b68bd77

jobs:
  version_check_and_tag:
    runs-on: ubuntu-latest
    steps:
      - name: Checkout code
        uses: actions/checkout@v4

      - name: Set up Rust
        uses: actions-rs/toolchain@v1
        with:
          toolchain: stable

      - name: Get current version
        id: get_version
        run: echo "version=$(cargo metadata --format-version 1 | jq -r '.packages[] | select(.name == \"I3M-Engine-Core\").version')" >> $GITHUB_ENV

      - name: Get latest tag
        id: get_latest_tag
        run: echo "latest_tag=$(git describe --tags --abbrev=0 || echo 'v0.0.0')" >> $GITHUB_ENV

      - name: Compare versions and tag
        run: |
          if [ "$(printf '%s\n' "$version" "$latest_tag" | sort -V | head -n1)" != "$version" ]; then
            git config user.name "GitHub Actions"
            git config user.email "actions@github.com"
            git tag "v$version"
            git push origin "v$version"
          fi
        env:
          version: ${{ env.version }}
          latest_tag: ${{ env.latest_tag }}

  release_pc:
    name: Release Editors (PC)
    runs-on: ${{ matrix.os }}
    strategy:
      fail-fast: false
      matrix:
        os: [ubuntu-latest, windows-latest, macos-latest]
    steps:
      - uses: actions/checkout@v4
      - uses: dtolnay/rust-toolchain@stable
      - uses: Swatinem/rust-cache@v2

      - name: Install Linux dependencies
        if: ${{ matrix.os == 'ubuntu-latest' }}
        run: sudo apt-get update && sudo apt-get install -y libasound2-dev

      - name: Build I3M-Engine-Core
        run: cargo build --release --package I3M-Engine-Core

      - name: Build i3m_engine_core_base
        run: cargo build --release --package i3m_engine_core_base

      - name: Create Release
        id: create_release
        uses: actions/create-release@v1
        env:
          GITHUB_TOKEN: ${{ secrets.MY_PERSONAL_TOKEN }}
        with:
          tag_name: ${{ github.ref }}
          release_name: Release ${{ github.ref }}
          draft: false
          prerelease: false

      - name: Upload I3M-Engine-Core Artifact
        uses: actions/upload-release-asset@v1
        env:
          GITHUB_TOKEN: ${{ secrets.MY_PERSONAL_TOKEN }}
        with:
          upload_url: ${{ steps.create_release.outputs.upload_url }}
          asset_path: target/release/I3M-Engine-Core
          asset_name: I3M-Engine-Core-${{ matrix.os }}
          asset_content_type: application/octet-stream

      - name: Upload i3m_engine_core_base Artifact
        uses: actions/upload-release-asset@v1
        env:
          GITHUB_TOKEN: ${{ secrets.MY_PERSONAL_TOKEN }}
        with:
          upload_url: ${{ steps.create_release.outputs.upload_url }}
          asset_path: target/release/i3m_engine_core_base
          asset_name: i3m_engine_core_base-${{ matrix.os }}
          asset_content_type: application/octet-stream<|MERGE_RESOLUTION|>--- conflicted
+++ resolved
@@ -4,41 +4,6 @@
   push:
     branches:
       - main
-<<<<<<< HEAD
-
-jobs:
-  version_check_and_tag:
-    runs-on: ubuntu-latest
-    steps:
-      - name: Checkout code
-        uses: actions/checkout@v4
-
-      - name: Set up Rust
-        uses: actions-rs/toolchain@v1
-        with:
-          toolchain: stable
-
-      - name: Get current version
-        id: get_version
-        run: echo "version=$(cargo metadata --format-version 1 | jq -r '.packages[] | select(.name == \"I3M-Engine-Core\").version')" >> $GITHUB_ENV
-
-      - name: Get latest tag
-        id: get_latest_tag
-        run: echo "latest_tag=$(git describe --tags --abbrev=0 || echo 'v0.0.0')" >> $GITHUB_ENV
-
-      - name: Compare versions and tag
-        run: |
-          if [ "$(printf '%s\n' "$version" "$latest_tag" | sort -V | head -n1)" != "$version" ]; then
-            git config user.name "GitHub Actions"
-            git config user.email "actions@github.com"
-            git tag "v$version"
-            git push origin "v$version"
-          fi
-        env:
-          version: ${{ env.version }}
-          latest_tag: ${{ env.latest_tag }}
-=======
->>>>>>> 0b68bd77
 
 jobs:
   version_check_and_tag:
